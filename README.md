# ARC Neural Program Generation

This repository contains tools and data structures for working with the ARC (Abstraction and Reasoning Corpus) dataset for neural program generation research.

## Project Structure

```
ARC-neural-program-generation/
├── src/                          # Modular Python package
│   ├── __init__.py              # Package initialization and exports
│   ├── grid.py                  # ARCGrid and ARCExample classes
│   ├── task.py                  # ARCTask class
│   ├── dataset.py               # ARCDataset class for data loading
│   └── analysis.py              # Analysis utilities and functions
├── data/                        # ARC dataset files
│   ├── arc-agi_training_challenges.json
│   ├── arc-agi_training_solutions.json
│   ├── arc-agi_evaluation_challenges.json
│   ├── arc-agi_evaluation_solutions.json
│   └── arc-agi_test_challenges.json
├── sample.ipynb                 # Original comprehensive analysis notebook
├── example_usage.ipynb          # Clean example using modular structure
├── requirements.txt             # Python dependencies
└── README.md                    # This file
```

## Quick Start

### Installation

<<<<<<< HEAD
=======
1. **Clone the repository**
   ```bash
   git clone https://github.com/MHHukiewitz/ARC-neural-program-generation.git
   cd ARC-neural-program-generation
   ```

2. **Create and activate conda environment**
   ```bash
   conda create -n arc-neural-program-generation python=3.13 -y
   conda activate arc-neural-program-generation
   ```

3. **Install dependencies**
>>>>>>> 5a55d230
   ```bash
   pip install -r requirements.txt
   ```

### Basic Usage

```python
# Import the main classes
from src import ARCDataset, ARCGrid, ARCTask

# Load the dataset
dataset = ARCDataset()
dataset.load_training_data()
dataset.load_evaluation_data()

# Get a specific task
task = dataset.get_task('00576224')

# Access grid properties
print(f"Test input shape: {task.test_input.shape}")
print(f"Colors used: {task.test_input.unique_colors}")
print(f"Total cells: {task.test_input.size}")

# Visualize a grid
task.test_input.visualize("Test Input")
```

### Analysis Functions

```python
from src import (
    analyze_grid_sizes,
    find_tasks_by_color_count,
    find_shape_preserving_tasks,
    detailed_grid_size_analysis,
    find_30x30_grids
)

# Analyze grid size distribution
sizes = analyze_grid_sizes(dataset, "training")

# Find specific types of tasks
binary_tasks = find_tasks_by_color_count(dataset, 2)  # Tasks with only 2 colors
shape_preserving = find_shape_preserving_tasks(dataset)  # Input/output same size
large_grids = find_30x30_grids(dataset)  # Maximum size grids

# Comprehensive analysis
grid_data, shape_data = detailed_grid_size_analysis(dataset, "training")
```

## Core Classes

### ARCGrid
Represents a single grid with analysis methods:
- **Properties**: `shape`, `height`, `width`, `size`, `unique_colors`, `color_counts`
- **Methods**: `visualize()`, `to_numpy()`, `get_cell()`

### ARCExample  
Represents an input-output pair:
- **Properties**: `input_shape`, `output_shape`, `shape_change`
- **Methods**: `visualize()` (side-by-side)

### ARCTask
Represents a complete task with training examples and test case:
- **Properties**: `num_train_examples`, `all_colors_used`, `consistent_shape_change`
- **Methods**: `get_stats()`, `visualize()`

### ARCDataset
Main class for loading and managing the entire dataset:
- **Methods**: `load_training_data()`, `load_evaluation_data()`, `get_task()`, `get_dataset_stats()`

## Analysis Functions

### Grid Size Analysis
- `analyze_grid_sizes()`: Basic size distribution statistics
- `detailed_grid_size_analysis()`: Comprehensive analysis with shape frequencies
- `analyze_size_categories()`: Categorize grids by size ranges
- `find_size_outliers()`: Find unusually large/small grids

### Task Classification
- `find_tasks_by_color_count()`: Tasks using specific number of colors
- `find_shape_preserving_tasks()`: Tasks where input/output shapes match
- `find_30x30_grids()`: Find maximum-size grids

## Dataset Statistics

Based on the training and evaluation sets:

### Grid Sizes
- **Range**: 1 to 900 cells (1×1 to 30×30)
- **Average**: ~186 cells
- **Distribution**:
  - Tiny (1-9 cells): 10.1%
  - Small (10-49 cells): 19.5% 
  - Medium (50-225 cells): 47.0%
  - Large (226-400 cells): 14.2%
  - Extra Large (401-900 cells): 9.2%

### Key Insights for Neural Program Generation
1. **Memory Planning**: Support up to 900 cells per grid
2. **Input Representation**: Maximum dimensions 30×30, most grids much smaller
3. **Architecture**: 61.7% square grids, need to handle rectangular effectively
4. **Processing**: Most computation on small-medium grids (66.6% ≤225 cells)
5. **Model Capacity**: Handle 514 unique grid shapes across datasets

## Example Notebooks

- **`sample.ipynb`**: Original comprehensive analysis with all functionality inline
- **`example_usage.ipynb`**: Clean example using the modular structure

## Neural Program Generation Applications

This codebase provides the foundation for:
- **Data Loading**: Efficient loading and preprocessing of ARC tasks
- **Grid Analysis**: Understanding size distributions and complexity patterns  
- **Task Classification**: Identifying different types of reasoning patterns
- **Visualization**: Interactive exploration of tasks and transformations
- **Benchmarking**: Systematic evaluation of neural program synthesis models

The modular structure makes it easy to extend with new analysis functions, integrate into training pipelines, and adapt for specific research needs.

## Contributing

The codebase is organized for easy extension:
1. Add new grid analysis methods to `src/grid.py`
2. Add new task-level analysis to `src/task.py` 
3. Add new dataset-wide analysis functions to `src/analysis.py`
4. Update `src/__init__.py` to export new functions

## License

This project is part of ARC neural program generation research.<|MERGE_RESOLUTION|>--- conflicted
+++ resolved
@@ -28,8 +28,6 @@
 
 ### Installation
 
-<<<<<<< HEAD
-=======
 1. **Clone the repository**
    ```bash
    git clone https://github.com/MHHukiewitz/ARC-neural-program-generation.git
@@ -43,7 +41,6 @@
    ```
 
 3. **Install dependencies**
->>>>>>> 5a55d230
    ```bash
    pip install -r requirements.txt
    ```
